--- conflicted
+++ resolved
@@ -18,8 +18,4 @@
 
 
 [dependencies]
-<<<<<<< HEAD
-anchor-lang = {version = "0.31.1", features = ["init-if-needed"]}
-=======
-anchor-lang = { version = "0.31.1", features = ["init-if-needed"] }
->>>>>>> d13b3301
+anchor-lang = { version = "0.31.1", features = ["init-if-needed"] }